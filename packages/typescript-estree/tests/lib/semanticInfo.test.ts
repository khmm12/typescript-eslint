import * as fs from 'fs';
import glob from 'glob';
import * as path from 'path';
import * as ts from 'typescript';

import { clearWatchCaches } from '../../src/create-program/getWatchProgramsForProjects';
import { createProgramFromConfigFile as createProgram } from '../../src/create-program/useProvidedPrograms';
import type { ParseAndGenerateServicesResult } from '../../src/parser';
import { parseAndGenerateServices } from '../../src/parser';
import type { TSESTreeOptions } from '../../src/parser-options';
import type { TSESTree } from '../../src/ts-estree';
import {
  createSnapshotTestBlock,
  formatSnapshotName,
  parseCodeAndGenerateServices,
} from '../../tools/test-utils';
import { expectToHaveParserServices } from './test-utils/expectToHaveParserServices';

const FIXTURES_DIR = './tests/fixtures/semanticInfo';
const testFiles = glob.sync(`**/*.src.ts`, {
  cwd: FIXTURES_DIR,
});

function createOptions(fileName: string): TSESTreeOptions & { cwd?: string } {
  return {
    loc: true,
    range: true,
    tokens: true,
    comment: true,
    jsx: false,
    errorOnUnknownASTType: true,
    filePath: fileName,
    tsconfigRootDir: path.join(process.cwd(), FIXTURES_DIR),
    project: `./tsconfig.json`,
    loggerFn: false,
  };
}

// ensure tsconfig-parser watch caches are clean for each test
beforeEach(() => clearWatchCaches());

describe('semanticInfo', () => {
  // test all AST snapshots
  testFiles.forEach(filename => {
    const code = fs.readFileSync(path.join(FIXTURES_DIR, filename), 'utf8');
    it(
      formatSnapshotName(filename, FIXTURES_DIR, path.extname(filename)),
      createSnapshotTestBlock(
        code,
        createOptions(filename),
        /*generateServices*/ true,
      ),
    );
  });

  it(`should cache the created ts.program`, () => {
    const filename = testFiles[0];
    const code = fs.readFileSync(path.join(FIXTURES_DIR, filename), 'utf8');
    const options = createOptions(filename);
    const optionsProjectString = {
      ...options,
      project: './tsconfig.json',
    };
    expect(
      parseAndGenerateServices(code, optionsProjectString).services.program,
    ).toBe(
      parseAndGenerateServices(code, optionsProjectString).services.program,
    );
  });

  it(`should handle "project": "./tsconfig.json" and "project": ["./tsconfig.json"] the same`, () => {
    const filename = testFiles[0];
    const code = fs.readFileSync(path.join(FIXTURES_DIR, filename), 'utf8');
    const options = createOptions(filename);
    const optionsProjectString = {
      ...options,
      project: './tsconfig.json',
    };
    const optionsProjectArray = {
      ...options,
      project: ['./tsconfig.json'],
    };
    expect(parseAndGenerateServices(code, optionsProjectString)).toEqual(
      parseAndGenerateServices(code, optionsProjectArray),
    );
  });

  it(`should resolve absolute and relative tsconfig paths the same`, () => {
    const filename = testFiles[0];
    const code = fs.readFileSync(path.join(FIXTURES_DIR, filename), 'utf8');
    const options = createOptions(filename);
    const optionsAbsolutePath = {
      ...options,
      project: `${__dirname}/../fixtures/semanticInfo/tsconfig.json`,
    };
    const optionsRelativePath = {
      ...options,
      project: `./tsconfig.json`,
    };
    const absolutePathResult = parseAndGenerateServices(
      code,
      optionsAbsolutePath,
    );
    const relativePathResult = parseAndGenerateServices(
      code,
      optionsRelativePath,
    );
    if (absolutePathResult.services.program == null) {
      throw new Error('Unable to create ts.program for absolute tsconfig');
    } else if (relativePathResult.services.program == null) {
      throw new Error('Unable to create ts.program for relative tsconfig');
    }
    expect(
      absolutePathResult.services.program.getResolvedProjectReferences(),
    ).toEqual(
      relativePathResult.services.program.getResolvedProjectReferences(),
    );
  });

  // case-specific tests
  it('isolated-file tests', () => {
    const fileName = path.resolve(FIXTURES_DIR, 'isolated-file.src.ts');
    const parseResult = parseCodeAndGenerateServices(
      fs.readFileSync(fileName, 'utf8'),
      createOptions(fileName),
    );

    testIsolatedFile(parseResult);
  });

  it('isolated-vue-file tests', () => {
    const fileName = path.resolve(FIXTURES_DIR, 'extra-file-extension.vue');
    const parseResult = parseCodeAndGenerateServices(
      fs.readFileSync(fileName, 'utf8'),
      {
        ...createOptions(fileName),
        extraFileExtensions: ['.vue'],
      },
    );

    testIsolatedFile(parseResult);
  });

  it('non-existent-estree-nodes tests', () => {
    const fileName = path.resolve(
      FIXTURES_DIR,
      'non-existent-estree-nodes.src.ts',
    );
    const parseResult = parseCodeAndGenerateServices(
      fs.readFileSync(fileName, 'utf8'),
      createOptions(fileName),
    );

    expectToHaveParserServices(parseResult.services);
    const binaryExpression = (
      parseResult.ast.body[0] as TSESTree.VariableDeclaration
    ).declarations[0].init!;
    const tsBinaryExpression =
      parseResult.services.esTreeNodeToTSNodeMap.get(binaryExpression);
    expectToBeDefined(tsBinaryExpression);
    expect(tsBinaryExpression.kind).toEqual(ts.SyntaxKind.BinaryExpression);

    const computedPropertyString = (
      (parseResult.ast.body[1] as TSESTree.ClassDeclaration).body
        .body[0] as TSESTree.PropertyDefinition
    ).key;
    const tsComputedPropertyString =
      parseResult.services.esTreeNodeToTSNodeMap.get(computedPropertyString);
    expectToBeDefined(tsComputedPropertyString);
    expect(tsComputedPropertyString.kind).toEqual(ts.SyntaxKind.StringLiteral);
  });

  it('imported-file tests', () => {
    const fileName = path.resolve(FIXTURES_DIR, 'import-file.src.ts');
    const parseResult = parseCodeAndGenerateServices(
      fs.readFileSync(fileName, 'utf8'),
      createOptions(fileName),
    );

    // get type checker
    expect(parseResult).toHaveProperty('services.program.getTypeChecker');
    const checker = parseResult.services.program?.getTypeChecker();
    expectToBeDefined(checker);

    // get array node (ast shape validated by snapshot)
    // node is defined in other file than the parsed one
    const arrayBoundName = (
      (
        (parseResult.ast.body[1] as TSESTree.ExpressionStatement)
          .expression as TSESTree.CallExpression
      ).callee as TSESTree.MemberExpression
    ).object as TSESTree.Identifier;
    expect(arrayBoundName.name).toBe('arr');

    expectToHaveParserServices(parseResult.services);
    const tsArrayBoundName =
      parseResult.services.esTreeNodeToTSNodeMap.get(arrayBoundName);
    expectToBeDefined(tsArrayBoundName);
    checkNumberArrayType(checker, tsArrayBoundName);

    expect(
      parseResult.services.tsNodeToESTreeNodeMap.get(tsArrayBoundName),
    ).toBe(arrayBoundName);
  });

  it('non-existent file tests', () => {
    const parseResult = parseCodeAndGenerateServices(
      `const x = [parseInt("5")];`,
      {
        ...createOptions('<input>'),
        project: undefined,
        preserveNodeMaps: true,
      },
    );

    // get bound name
    const boundName = (parseResult.ast.body[0] as TSESTree.VariableDeclaration)
      .declarations[0].id as TSESTree.Identifier;
    expect(boundName.name).toBe('x');

    const tsBoundName =
      parseResult.services.esTreeNodeToTSNodeMap?.get(boundName);
    expectToBeDefined(tsBoundName);
    expect(tsBoundName).toBeDefined();

    expect(parseResult.services.tsNodeToESTreeNodeMap?.get(tsBoundName)).toBe(
      boundName,
    );
  });

  it('non-existent file should provide parents nodes', () => {
    const parseResult = parseCodeAndGenerateServices(
      `function M() { return Base }`,
      { ...createOptions('<input>'), project: undefined },
    );

    expect(parseResult.services.program).toBeDefined();
  });

  it(`non-existent file should throw error when project provided`, () => {
    expect(() =>
      parseCodeAndGenerateServices(
        `function M() { return Base }`,
        createOptions('<input>'),
      ),
    ).toThrow(
      /ESLint was configured to run on `<tsconfigRootDir>\/estree\.ts` using/,
    );
  });

  it('non-existent project file', () => {
    const fileName = path.resolve(FIXTURES_DIR, 'isolated-file.src.ts');
    const badConfig = createOptions(fileName);
    badConfig.project = './tsconfigs.json';
    expect(() =>
      parseCodeAndGenerateServices(
        fs.readFileSync(fileName, 'utf8'),
        badConfig,
      ),
    ).toThrow(/Cannot read file .+tsconfigs\.json'/);
  });

  it('fail to read project file', () => {
    const fileName = path.resolve(FIXTURES_DIR, 'isolated-file.src.ts');
    const badConfig = createOptions(fileName);
    badConfig.project = '.';
    expect(() =>
      parseCodeAndGenerateServices(
        fs.readFileSync(fileName, 'utf8'),
        badConfig,
      ),
    ).toThrow(
      // case insensitive because unix based systems are case insensitive
      /Cannot read file .+semanticInfo'./i,
    );
  });

  it('malformed project file', () => {
    const fileName = path.resolve(FIXTURES_DIR, 'isolated-file.src.ts');
    const badConfig = createOptions(fileName);
    badConfig.project = './badTSConfig/tsconfig.json';
    expect(() =>
      parseCodeAndGenerateServices(
        fs.readFileSync(fileName, 'utf8'),
        badConfig,
      ),
    ).toThrowErrorMatchingSnapshot();
  });

  it('default program produced with option', () => {
    const parseResult = parseCodeAndGenerateServices('var foo = 5;', {
      ...createOptions('<input>'),
      DEPRECATED__createDefaultProgram: true,
    });

    expectToHaveParserServices(parseResult.services);
  });

  it('empty programs array should throw', () => {
    const fileName = path.resolve(FIXTURES_DIR, 'isolated-file.src.ts');
    const badConfig = createOptions(fileName);
    badConfig.programs = [];
    expect(() => parseAndGenerateServices('const foo = 5;', badConfig)).toThrow(
      'You have set parserOptions.programs to an empty array. This will cause all files to not be found in existing programs. Either provide one or more existing TypeScript Program instances in the array, or remove the parserOptions.programs setting.',
    );
  });

  it(`first matching provided program instance is returned in result`, () => {
    const filename = testFiles[0];
    const program1 = createProgram(path.join(FIXTURES_DIR, 'tsconfig.json'));
    const program2 = createProgram(path.join(FIXTURES_DIR, 'tsconfig.json'));
    const code = fs.readFileSync(path.join(FIXTURES_DIR, filename), 'utf8');
    const options = createOptions(filename);
    const optionsProjectString = {
      ...options,
      programs: [program1, program2],
      project: './tsconfig.json',
    };
    const parseResult = parseAndGenerateServices(code, optionsProjectString);
    expect(parseResult.services.program).toBe(program1);
  });

  it('file not in provided program instance(s)', () => {
    const filename = 'non-existent-file.ts';
    const program1 = createProgram(path.join(FIXTURES_DIR, 'tsconfig.json'));
    const options = createOptions(filename);
    const optionsWithSingleProgram = {
      ...options,
      programs: [program1],
    };
    expect(() =>
      parseAndGenerateServices('const foo = 5;', optionsWithSingleProgram),
    ).toThrow(
      `The file was not found in any of the provided program instance(s): ${filename}`,
    );

    const program2 = createProgram(path.join(FIXTURES_DIR, 'tsconfig.json'));
    const optionsWithMultiplePrograms = {
      ...options,
      programs: [program1, program2],
    };
    expect(() =>
      parseAndGenerateServices('const foo = 5;', optionsWithMultiplePrograms),
    ).toThrow(
      `The file was not found in any of the provided program instance(s): ${filename}`,
    );
  });

  it('createProgram fails on non-existent file', () => {
    expect(() => createProgram('tsconfig.non-existent.json')).toThrow();
  });

  it('createProgram fails on tsconfig with errors', () => {
    expect(() =>
      createProgram(path.join(FIXTURES_DIR, 'badTSConfig', 'tsconfig.json')),
    ).toThrow();
  });
});

function testIsolatedFile(
  parseResult: ParseAndGenerateServicesResult<TSESTreeOptions>,
): void {
  // get type checker
  expectToHaveParserServices(parseResult.services);
  const checker = parseResult.services.program.getTypeChecker();
  expectToBeDefined(checker);

  // get number node (ast shape validated by snapshot)
  const declaration = (parseResult.ast.body[0] as TSESTree.VariableDeclaration)
    .declarations[0];
  const arrayMember = (declaration.init! as TSESTree.ArrayExpression)
<<<<<<< HEAD
    .elements[0];
=======
    .elements[0]!;
  expect(parseResult).toHaveProperty('services.esTreeNodeToTSNodeMap');
>>>>>>> c8a6d809

  // get corresponding TS node
  const tsArrayMember =
    parseResult.services.esTreeNodeToTSNodeMap.get(arrayMember);
  expectToBeDefined(tsArrayMember);
  expect(tsArrayMember.kind).toBe(ts.SyntaxKind.NumericLiteral);
  expect((tsArrayMember as ts.NumericLiteral).text).toBe('3');

  // get type of TS node
  const arrayMemberType = checker.getTypeAtLocation(tsArrayMember);
  expect(arrayMemberType.flags).toBe(ts.TypeFlags.NumberLiteral);
  // using an internal api
  // eslint-disable-next-line @typescript-eslint/no-explicit-any
  expect((arrayMemberType as any).value).toBe(3);

  // make sure it maps back to original ESTree node
  expect(parseResult.services.tsNodeToESTreeNodeMap.get(tsArrayMember)).toBe(
    arrayMember,
  );

  // get bound name
  const boundName = declaration.id as TSESTree.Identifier;
  expect(boundName.name).toBe('x');
  const tsBoundName = parseResult.services.esTreeNodeToTSNodeMap.get(boundName);
  expectToBeDefined(tsBoundName);
  checkNumberArrayType(checker, tsBoundName);
  expect(parseResult.services.tsNodeToESTreeNodeMap.get(tsBoundName)).toBe(
    boundName,
  );
}

/**
 * Verifies that the type of a TS node is number[] as expected
 * @param {ts.TypeChecker} checker
 * @param {ts.Node} tsNode
 */
function checkNumberArrayType(checker: ts.TypeChecker, tsNode: ts.Node): void {
  const nodeType = checker.getTypeAtLocation(tsNode);
  expect(nodeType.flags).toBe(ts.TypeFlags.Object);
  expect((nodeType as ts.ObjectType).objectFlags).toBe(
    ts.ObjectFlags.Reference,
  );
  const typeArguments = checker.getTypeArguments(nodeType as ts.TypeReference);
  expect(typeArguments).toHaveLength(1);
  expect(typeArguments[0].flags).toBe(ts.TypeFlags.Number);
}

function expectToBeDefined(thing: unknown): asserts thing {
  expect(thing).toBeDefined();
}<|MERGE_RESOLUTION|>--- conflicted
+++ resolved
@@ -369,12 +369,7 @@
   const declaration = (parseResult.ast.body[0] as TSESTree.VariableDeclaration)
     .declarations[0];
   const arrayMember = (declaration.init! as TSESTree.ArrayExpression)
-<<<<<<< HEAD
-    .elements[0];
-=======
     .elements[0]!;
-  expect(parseResult).toHaveProperty('services.esTreeNodeToTSNodeMap');
->>>>>>> c8a6d809
 
   // get corresponding TS node
   const tsArrayMember =
